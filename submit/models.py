from django.db import models
from django.contrib.auth.models import User
from django.utils import timezone
from django.db.models.signals import post_save, pre_save
from django.dispatch import receiver
from django.core.mail import send_mail, EmailMessage
from django.core.exceptions import SuspiciousOperation
from django.core.urlresolvers import reverse
from settings import MAIN_URL, MEDIA_URL, MEDIA_ROOT
from datetime import date
from itertools import chain
import string, unicodedata

import logging
logger = logging.getLogger('Submit')

def upload_path(instance, filename):
    ''' 
        Sanitize the user-provided file name, add timestamp for uniqness. 
    '''
    filename=filename.replace(" ","_")
    filename=unicodedata.normalize('NFKD', filename).encode('ascii','ignore').lower()
    return '/'.join([str(date.today().isoformat()),filename])

class Grading(models.Model):
    title = models.CharField(max_length=20)
    means_passed = models.BooleanField(default=True)
    def __unicode__(self):
        return unicode(self.title)

class GradingScheme(models.Model):
    title = models.CharField(max_length=200)
    gradings = models.ManyToManyField(Grading, related_name='schemes')
    def __unicode__(self):
        return unicode(self.title)

class Course(models.Model):
    title = models.CharField(max_length=200)
    created = models.DateTimeField(auto_now_add=True, editable=False)
    owner   = models.ForeignKey(User, related_name='courses')
    tutors = models.ManyToManyField(User, blank=True, null=True, related_name='courses_tutoring')
    homepage = models.URLField(max_length=200)
    active = models.BooleanField(default=True)
    max_authors = models.PositiveSmallIntegerField(default=1)
    def __unicode__(self):
        return unicode(self.title)

class TestMachine(models.Model):
    host = models.TextField(null=True)
    last_contact =  models.DateTimeField(editable=False)
    config = models.TextField(null=True)
    def __unicode__(self):
        return unicode(self.host)

class Assignment(models.Model):
    '''
        An assignment for which students can submit their solution.
    '''
    title = models.CharField(max_length=200)
    course = models.ForeignKey(Course, related_name='assignments')
    download = models.URLField(max_length=200)
    created = models.DateTimeField(auto_now_add=True, editable=False)
    gradingScheme = models.ForeignKey(GradingScheme, related_name="assignments")
    publish_at = models.DateTimeField(default=timezone.now())
    soft_deadline = models.DateTimeField(blank=True, null=True)
    hard_deadline = models.DateTimeField()      # when should the assignment dissappear
    has_attachment = models.BooleanField(default=False)
    attachment_test_timeout = models.IntegerField(default=30)
    attachment_test_compile = models.BooleanField(default=False)
    attachment_test_validity = models.FileField(upload_to="testscripts", blank=True, null=True) 
    validity_script_download = models.BooleanField(default=False)
    attachment_test_full = models.FileField(upload_to="testscripts", blank=True, null=True) 
    test_machines = models.ManyToManyField(TestMachine, blank=True, null=True)

    def has_validity_test(self):
        return str(self.attachment_test_validity).strip() != ""
    def has_full_test(self):
        return str(self.attachment_test_full).strip() != ""
    def attachment_is_tested(self):
        return self.attachment_test_compile == True or self.has_validity_test() or self.has_full_test()

    def __unicode__(self):
        return unicode(self.title)

# monkey patch for getting better user name stringification
# User proxies did not make the job
# Django's custom user model feature would have needed to be introduced
# before the first syncdb, whcih does not work for existing installations 
def user_unicode(self):
    return  u'%s %s' % (self.first_name, self.last_name)
User.__unicode__ = user_unicode

class UserProfile(models.Model):
    user = models.OneToOneField(User)
    courses = models.ManyToManyField(Course, blank=True, null=True, related_name='participants', limit_choices_to={'active__exact':True})

def user_courses(user):
    ''' 
        Returns the list of courses this user is subscribed for.
    '''
    return UserProfile.objects.get(user=user).courses.filter(active__exact=True)

def tutor_courses(user):
    ''' 
        Returns the list of courses this user is tutor or owner for.
    '''
    return list(chain(user.courses_tutoring.all().filter(active__exact=True),user.courses.all().filter(active__exact=True)))

class ValidSubmissionFileManager(models.Manager):
    '''
        A model manager used by SubmissionFile. It returns only submission files
        that were not replaced.
    '''
    def get_query_set(self):
        return super(ValidSubmissionFileManager, self).get_query_set().filter(replaced_by=None)

class SubmissionFile(models.Model):
    '''
        A file attachment for a student submission. File attachments may be replaced
        by the student, but we keep the original version for some NSA-style data gathering.
        The "fetched" field defines the time stamp when the file was fetched for
        checking by some executor. On result retrieval, this timestamp is emptied
        again, which allows to find 'stucked' executor jobs on the server side. 
    '''
    attachment = models.FileField(upload_to=upload_path) 
    fetched = models.DateTimeField(editable=False, null=True)
    replaced_by = models.ForeignKey('SubmissionFile', null=True, blank=True)
    def __unicode__(self):
        return unicode(self.attachment.name)
    def basename(self):
        return self.attachment.name[self.attachment.name.rfind('/')+1:]
    def get_absolute_url(self):
        # to implement access protection, we implement our own download
        # this implies that the Apache media serving is disabled
        return reverse('download', args=(self.submissions.all()[0].pk,'attachment'))
    def absolute_path(self):
        return MEDIA_ROOT + "/" + self.attachment.name
    def is_executed(self):
        return self.fetched != None
    objects = models.Manager()
    valid_ones = ValidSubmissionFileManager()

class PendingStudentTestsManager(models.Manager):
    '''
        A model manager used by the Submission model. It returns a sorted list
        of executor work to be done that relates to compilation and
        validation test jobs for students.
        The basic approach is that compilation should happen before validation,
        under the assumption is that the time effort is increasing.
    '''
    def get_query_set(self):
        #TODO: Make this one query
        compileJobs = Submission.objects.filter(state=Submission.TEST_COMPILE_PENDING).order_by('-modified')
        validationJobs = Submission.objects.filter(state=Submission.TEST_VALIDITY_PENDING).order_by('-modified')
        return list(chain(compileJobs, validationJobs))

class PendingFullTestsManager(models.Manager):
    '''
        A model manager used by the Submission model. It returns a sorted list
        of full test executor work to be done.
        The basic approach is that non-graded job validation wins over closed job 
        re-evaluation triggered by the teachers,
        under the assumption is that the time effort is increasing.
    '''
    def get_query_set(self):
        fullJobs = Submission.objects.filter(state=Submission.TEST_FULL_PENDING).order_by('-modified')
        closedFullJobs = Submission.objects.filter(state=Submission.CLOSED_TEST_FULL_PENDING).order_by('-modified')
        return list(chain(fullJobs, closedFullJobs))

class Submission(models.Model):
    '''
        A student submission for an assignment.
    '''
    RECEIVED = 'R'                  # Only for initialization, this should never persist
    WITHDRAWN = 'W'                 # Withdrawn by the student
    SUBMITTED = 'S'                 # Submitted, no tests so far
    TEST_COMPILE_PENDING = 'PC'     # Submitted, compile test planned
    TEST_COMPILE_FAILED = 'FC'      # Submitted, compile test failed 
    TEST_VALIDITY_PENDING = 'PV'    # Submitted, validity test planned
    TEST_VALIDITY_FAILED = 'FV'     # Submitted, validity test failed
    TEST_FULL_PENDING = 'PF'        # Submitted, full test planned
    TEST_FULL_FAILED = 'FF'         # Submitted, full test failed
    SUBMITTED_TESTED = 'ST'         # Submitted, all tests performed, grading planned
    GRADING_IN_PROGRESS = 'GP'      # Grading in progress, but not finished
    GRADED = 'G'                    # Graded, student notification not done
    CLOSED = 'C'                    # Graded, student notification done
    CLOSED_TEST_FULL_PENDING = 'CT' # Keep grading status, full test planned
    STATES = (                      # States from the backend point of view
        (RECEIVED, 'Received'),     
        (WITHDRAWN, 'Withdrawn'),
        (SUBMITTED, 'Submitted'),
        (TEST_COMPILE_PENDING, 'Compilation test pending'),
        (TEST_COMPILE_FAILED, 'Compilation test failed'),
        (TEST_VALIDITY_PENDING, 'Validity test pending'),
        (TEST_VALIDITY_FAILED, 'Validity test failed'),
        (TEST_FULL_PENDING, 'Full test pending'),
        (TEST_FULL_FAILED, 'All but full test passed, grading pending'),
        (SUBMITTED_TESTED, 'All tests passed, grading pending'),
        (GRADING_IN_PROGRESS, 'Grading not finished'),
        (GRADED, 'Grading finished'),
        (CLOSED, 'Closed, student notified'),
        (CLOSED_TEST_FULL_PENDING, 'Closed, full test pending')
    )
    STUDENT_STATES = (              # States from the student point of view
        (RECEIVED, 'Received'),     
        (WITHDRAWN, 'Withdrawn'),
        (SUBMITTED, 'Waiting for grading'),
        (TEST_COMPILE_PENDING, 'Waiting for compilation test'),
        (TEST_COMPILE_FAILED, 'Compilation failed'),
        (TEST_VALIDITY_PENDING, 'Waiting for validation test'),
        (TEST_VALIDITY_FAILED, 'Validation failed'),
        (TEST_FULL_PENDING, 'Waiting for grading'),
        (TEST_FULL_FAILED, 'Waiting for grading'),
        (SUBMITTED_TESTED, 'Waiting for grading'),
        (GRADING_IN_PROGRESS, 'Waiting for grading'),       
        (GRADED, 'Waiting for grading'),
        (CLOSED, 'Graded'),
        (CLOSED_TEST_FULL_PENDING, 'Graded')
    )

    assignment = models.ForeignKey(Assignment, related_name='submissions')
    submitter = models.ForeignKey(User, related_name='submitted')
    authors = models.ManyToManyField(User, related_name='authored')
    authors.help_text = ''      
    notes = models.TextField(max_length=200, blank=True)
    file_upload = models.ForeignKey(SubmissionFile, related_name='submissions', blank=True, null=True)
    created = models.DateTimeField(auto_now_add=True, editable=False)
    modified = models.DateTimeField(auto_now=True, editable=False, blank=True, null=True)
    grading = models.ForeignKey(Grading, blank=True, null=True)
    grading_notes = models.TextField(max_length=1000, blank=True, null=True)
    grading_file = models.FileField(upload_to=upload_path, blank=True, null=True) 
    state = models.CharField(max_length=2, choices=STATES, default=RECEIVED)
    def __unicode__(self):
        if self.pk:
            return unicode("%u"%(self.pk))
        else:
            return unicode("New Submission instance")
    def can_withdraw(self):
        # No double withdraw
        # No withdraw for graded jobs or jobs in the middle of grading
        if self.state in [self.GRADED, self.GRADING_IN_PROGRESS, self.WITHDRAWN]: 
            logger.debug("Submission cannot be withdrawn, wrong state")
            return False
        # No withdraw for closed jobs
        if self.is_closed():
            logger.debug("Submission cannot be withdrawn, is closed")
            return False    
        # No withdraw for executed jobs
        # This smells like race condition (page withdraw button rendering -> clicking)
        # Therefore, the withdraw view has to do this check again
        if self.state in [self.TEST_COMPILE_PENDING, self.TEST_VALIDITY_PENDING, self.TEST_FULL_PENDING]: 
            assert(self.file_upload)    # otherwise, the state model is broken
            if self.file_upload.is_executed():
                logger.debug("Submission cannot be withdrawn, is currently executed")
                return False
        # In principle, it can be withdrawn
        # Now consider the deadlines
        if self.assignment.hard_deadline < timezone.now():
            logger.debug("Submission cannot be withdrawn, hard deadline is over")
            return False
        # Hard deadline is not over
        if self.assignment.soft_deadline:
            if self.assignment.soft_deadline < timezone.now():
                # soft deadline is over, allowance of withdrawal here may become configurable later
                logger.debug("Submission can be withdrawn, but soft deadline is over")
                return True
        # Soft deadline is not over, or there is no soft deadline 
        logger.debug("Submission could be withdrawn")
        return True
    def can_reupload(self):
        # Re-upload should only be possible if the deadlines are not over, which is part of the withdrawal check
        return (self.state in [self.TEST_COMPILE_FAILED, self.TEST_VALIDITY_FAILED, self.TEST_FULL_FAILED]) and self.can_withdraw()
    def is_withdrawn(self):
        return self.state == self.WITHDRAWN
    def is_closed(self):
        return self.state in [self.CLOSED, self.CLOSED_TEST_FULL_PENDING]
    def green_tag(self):
        if self.is_closed() and self.grading:
            return self.grading.means_passed
        else:
            return self.state in [self.SUBMITTED_TESTED, self.SUBMITTED, self.TEST_FULL_PENDING, self.GRADED, self.TEST_FULL_FAILED]
    def red_tag(self):
        if self.is_closed() and self.grading:
            return not self.grading.means_passed
        else:
            return self.state in [self.TEST_COMPILE_FAILED, self.TEST_VALIDITY_FAILED]
    def show_grading(self): 
        return self.is_closed()
    def get_initial_state(self):
        if not self.assignment.attachment_is_tested():
            return Submission.SUBMITTED
        else:
            if self.assignment.attachment_test_compile:
                return Submission.TEST_COMPILE_PENDING
            elif self.assignment.attachment_test_validity:
                return Submission.TEST_VALIDITY_PENDING
            elif self.assignment.attachment_test_full:
                return Submission.TEST_FULL_PENDING
    def state_for_students(self):
        return dict(self.STUDENT_STATES)[self.state]
    def grading_file_url(self):
        # to implement access protection, we implement our own download
        # this implies that the Apache media serving is disabled
        return reverse('download', args=(self.pk,'grading_file'))

    objects = models.Manager()
    pending_student_tests = PendingStudentTestsManager()
    pending_full_tests = PendingFullTestsManager()

<<<<<<< HEAD
=======
class SubmissionTestResult(models.Model):
    '''
        An executor test result for a given submission file.
    '''
    COMPILE_TEST = 'c'
    VALIDITY_TEST = 'v'
    FULL_TEST = 'f'
    JOB_TYPES = (                      
        (COMPILE_TEST, 'Compilation test'),     
        (VALIDITY_TEST, 'Validation test'),
        (FULL_TEST, 'Full test')
    )
    submission_file = models.ForeignKey(SubmissionFile, related_name="test_results")
    machine = models.ForeignKey(TestMachine, related_name="test_results")
    created = models.DateTimeField(auto_now_add=True, editable=False)
    result = models.TextField(null=True, blank=True)
    kind = models.CharField(max_length=2, choices=JOB_TYPES)
    perf_data = models.TextField(null=True, blank=True)

>>>>>>> 0da30f78
# to avoid cyclic dependencies, we keep it in the models.py
# we hand-in explicitely about which new state we want to inform, since this may not be reflected
# in the model at the moment
def inform_student(submission, state):
    # we cannot send eMail on SUBMITTED_TESTED, since this may have been triggered by test repitition in the backend
    if state == Submission.TEST_COMPILE_FAILED:
        subject = 'Warning: Your submission did not pass the compilation test'
        message = u'Hi,\n\nthis is a short notice that your submission for "%s" in "%s" did not pass the automated compilation test. You need to update the uploaded files for a valid submission.\n\n Further information can be found at %s.\n\n'
        message = message%(submission.assignment, submission.assignment.course, MAIN_URL)

    elif state == Submission.TEST_VALIDITY_FAILED:
        subject = 'Warning: Your submission did not pass the validation test'
        message = u'Hi,\n\nthis is a short notice that your submission for "%s" in "%s" did not pass the automated validation test. You need to update the uploaded files for a valid submission.\n\n Further information can be found at %s.\n\n'
        message = message%(submission.assignment, submission.assignment.course, MAIN_URL)

    elif state == Submission.CLOSED:
        subject = 'Grading completed'
        message = u'Hi,\n\nthis is a short notice that your submission for "%s" in "%s" was graded.\n\n Further information can be found at %s.\n\n'
        message = message%(submission.assignment, submission.assignment.course, MAIN_URL)
    else:
        return

    subject = "[%s] %s"%(submission.assignment.course, subject)
    from_email = submission.assignment.course.owner.email
    recipients = submission.authors.values_list('email', flat=True).distinct().order_by('email')
    # send student email with BCC to course owner.
    #TODO: This might be configurable later
    # email = EmailMessage(subject, message, from_email, recipients, [submission.assignment.course.owner.email])
    email = EmailMessage(subject, message, from_email, recipients)
    email.send(fail_silently=True)

# to avoid cyclic dependencies, we keep it in the models.py
def inform_course_owner(request, submission):
    if submission.state == Submission.WITHDRAWN:
        subject = "Submission withdrawn"
        message = "Withdrawn solution %u for '%s'"%(submission.pk, submission.assignment)   

    elif submission.state == Submission.SUBMITTED:
        subject = "Submission ready for grading"
        message = "Solution for '%s' that is ready for grading."%(submission.assignment)    

    elif submission.state == Submission.SUBMITTED_TESTED:
        subject = "Submission tested and ready for grading"
        message = "Solution for '%s' that was tested and is ready for grading."%(submission.assignment) 

    else:
        subject = "Submission changed state"
        message = "Submission has now the state '%s'."%(submission.STATES[submission.state])    

    from_email = submission.assignment.course.owner.email
    recipients = [submission.assignment.course.owner.email]
    #TODO: Make this configurable, some course owners got annoyed by this
    #send_mail(subject, message, from_email, recipients, fail_silently=True)

def db_fixes(user):
    ''' 
    This is a monkey patch function called after login, which allows to deal with 
    schema change issues I was too lazy to formulate in a South script.
    It is also the easiest alternative to a User instance post_save() handler.
    '''
    # Fix users that already exist and never got a user profile attached
    # This may be legacy users after the v0.28 introduction of UserProfile,
    # or users accounts that were created by the OpenID library or the admin.
    # TODO: The latter two belong into a User post_save handler. If we have this,
    #       then this code becomes obsolete for fresh installations of submit.
    #
    # Users should start with all courses being visible, which was the behavior until v0.27
    profile, created = UserProfile.objects.get_or_create(user=user)
    if created:
        profile.courses = Course.objects.all()
        profile.save()

def open_assignments(user):
    ''' Returns the list of open assignments from the viewpoint of this user.
        The caller can request the information under consideration of existing submission
        from this user (the dashboard case) or under ignorance of them (the signal handler case).
    '''
    qs = Assignment.objects.filter(hard_deadline__gt = timezone.now())
    qs = qs.filter(publish_at__lt = timezone.now())
    qs = qs.filter(course__in=user_courses(user))
    qs = qs.order_by('soft_deadline').order_by('hard_deadline').order_by('title')
    waiting_for_action=[subm.assignment for subm in user.authored.all().exclude(state=Submission.WITHDRAWN)]
    return [ass for ass in qs if ass not in waiting_for_action]

@receiver(post_save, sender=Submission)
def submission_post_save(sender, instance, **kwargs):
    ''' Several sanity checks after we got a valid submission object.'''
    # Make the submitter an author
    if instance.submitter not in instance.authors.all():
        instance.authors.add(instance.submitter)
        instance.save()
    # Mark all existing submissions for this assignment by these authors as invalid. 
    # This fixes a race condition with parallel new submissions in multiple browser windows by the same user.
    # Solving this as pre_save security exception does not work, since we have no instance with valid foreign keys to check there.
    # Considering that this runs also on tutor correction backend activities, it also serves as kind-of cleanup functionality
    # for multiplse submissions by the same students for the same assignment - however they got in here.
    if instance.state == instance.get_initial_state():
        for author in instance.authors.all():
            same_author_subm = User.objects.get(pk=author.pk).authored.all().exclude(pk=instance.pk).filter(assignment=instance.assignment)
            for subm in same_author_subm:
                subm.state = Submission.WITHDRAWN
                subm.save()
<|MERGE_RESOLUTION|>--- conflicted
+++ resolved
@@ -307,8 +307,6 @@
     pending_student_tests = PendingStudentTestsManager()
     pending_full_tests = PendingFullTestsManager()
 
-<<<<<<< HEAD
-=======
 class SubmissionTestResult(models.Model):
     '''
         An executor test result for a given submission file.
@@ -328,7 +326,6 @@
     kind = models.CharField(max_length=2, choices=JOB_TYPES)
     perf_data = models.TextField(null=True, blank=True)
 
->>>>>>> 0da30f78
 # to avoid cyclic dependencies, we keep it in the models.py
 # we hand-in explicitely about which new state we want to inform, since this may not be reflected
 # in the model at the moment
