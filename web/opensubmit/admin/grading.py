--- conflicted
+++ resolved
@@ -11,9 +11,6 @@
 
 class GradingAdmin(ModelAdmin):
     list_display = ['__unicode__', grading_schemes, means_passed]
-<<<<<<< HEAD
-=======
 
     class Media:
         css = {'all': ('css/teacher.css',)}
->>>>>>> c8856a83
